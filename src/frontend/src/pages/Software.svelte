--- conflicted
+++ resolved
@@ -89,17 +89,6 @@
         );
         running = true;
     }
-<<<<<<< HEAD
-
-    // Runs once data is received or table is changed
-    $: socketData.uninstalled && installTempCreate();
-    $: (installTable == true || installTable == false) &&
-        ((needInstallTemp = true), installTempCreate());
-
-    // Runs every time installTemp array is changed
-    $: socketData.uninstalled && installTemp && (checkButton(), getNameList());
-=======
->>>>>>> 5d39bfdf
 </script>
 
 <main>
